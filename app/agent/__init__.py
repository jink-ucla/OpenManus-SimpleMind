from app.agent.base import BaseAgent
from app.agent.browser import BrowserAgent
<<<<<<< HEAD
from app.agent.cot import CoTAgent
=======
from app.agent.mcp import MCPAgent
>>>>>>> d4358ef5
from app.agent.planning import PlanningAgent
from app.agent.react import ReActAgent
from app.agent.swe import SWEAgent
from app.agent.toolcall import ToolCallAgent


__all__ = [
    "BaseAgent",
    "BrowserAgent",
    "CoTAgent",
    "PlanningAgent",
    "ReActAgent",
    "SWEAgent",
    "ToolCallAgent",
    "MCPAgent",
]<|MERGE_RESOLUTION|>--- conflicted
+++ resolved
@@ -1,10 +1,7 @@
 from app.agent.base import BaseAgent
 from app.agent.browser import BrowserAgent
-<<<<<<< HEAD
+from app.agent.mcp import MCPAgent
 from app.agent.cot import CoTAgent
-=======
-from app.agent.mcp import MCPAgent
->>>>>>> d4358ef5
 from app.agent.planning import PlanningAgent
 from app.agent.react import ReActAgent
 from app.agent.swe import SWEAgent
